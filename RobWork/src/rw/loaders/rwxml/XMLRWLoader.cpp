/********************************************************************************
 * Copyright 2009 The Robotics Group, The Maersk Mc-Kinney Moller Institute,
 * Faculty of Engineering, University of Southern Denmark
 *
 * Licensed under the Apache License, Version 2.0 (the "License");
 * you may not use this file except in compliance with the License.
 * You may obtain a copy of the License at
 *
 *     http://www.apache.org/licenses/LICENSE-2.0
 *
 * Unless required by applicable law or agreed to in writing, software
 * distributed under the License is distributed on an "AS IS" BASIS,
 * WITHOUT WARRANTIES OR CONDITIONS OF ANY KIND, either express or implied.
 * See the License for the specific language governing permissions and
 * limitations under the License.
 ********************************************************************************/

#include "XMLRWLoader.hpp"

#include "XMLRWParser.hpp"
#include "XMLParserUtil.hpp"
#include <RobWorkConfig.hpp>
#include <rw/kinematics/StateStructure.hpp>
#include <rw/kinematics/State.hpp>
#include <rw/kinematics/Frame.hpp>
//#include <rw/kinematics/FrameType.hpp>
#include <rw/kinematics/FixedFrame.hpp>
#include <rw/kinematics/MovableFrame.hpp>

#include <rw/models/Joint.hpp>
#include <rw/models/RevoluteJoint.hpp>
#include <rw/models/PrismaticJoint.hpp>
#include <rw/models/SphericalJoint.hpp>
#include <rw/models/UniversalJoint.hpp>
#include <rw/models/PrismaticSphericalJoint.hpp>
#include <rw/models/PrismaticUniversalJoint.hpp>
#include <rw/models/SerialDevice.hpp>
#include <rw/models/ParallelDevice.hpp>
#include <rw/models/MobileDevice.hpp>
#include <rw/models/TreeDevice.hpp>
#include <rw/models/ParallelLeg.hpp>
#include <rw/models/DHParameterSet.hpp>
#include <rw/models/RigidObject.hpp>

#include <rw/loaders/GeometryFactory.hpp>
#include <boost/lexical_cast.hpp>
#include <rw/math/Constants.hpp>
#include <rw/math/RPY.hpp>
#include <rw/math/Transform3D.hpp>

#include <rw/common/Property.hpp>
#include <rw/common/StringUtil.hpp>
#include <rw/common/IOUtil.hpp>
#include <rw/common/macros.hpp>

#include <rw/loaders/colsetup/CollisionSetupLoader.hpp>
#include <rw/loaders/xml/XMLProximitySetupLoader.hpp>
#include <rw/loaders/Model3DFactory.hpp>
#include <rw/proximity/CollisionSetup.hpp>
#include <rw/proximity/ProximitySetup.hpp>

#include <rw/models/DependentPrismaticJoint.hpp>
#include <rw/models/DependentRevoluteJoint.hpp>
#include <rw/graphics/SceneDescriptor.hpp>
#include <stack>

#include <boost/foreach.hpp>

#ifdef RW_BUILD_CALIBRATION
//#include <rwlibs/calibration/SerialDeviceCalibration.hpp>
//#include <rwlibs/calibration/xml/XmlCalibrationLoader.hpp>
#endif

using namespace rw::math;
using namespace rw::common;
using namespace rw::kinematics;
using namespace rw::models;
using namespace rw::graphics;
using namespace rw::loaders;
using namespace rw::proximity;
using namespace rw::geometry;
using namespace rw;

//#define RW_DEBUGS(str) std::cout << str << std::endl
#define RW_DEBUGS(str)

namespace {

struct InitialAction {
public:
	virtual void setInitialState(rw::kinematics::State& state) = 0;
	virtual ~InitialAction() {
	}
};

struct DeviceInitState: public InitialAction {
private:
	rw::math::Q _q;
	rw::models::Device::Ptr _dev;
public:

	DeviceInitState(rw::math::Q q, rw::models::Device::Ptr dev) :
			_q(q), _dev(dev) {
	}

	virtual ~DeviceInitState() {
	}
	;

	void setInitialState(rw::kinematics::State& state) {
		_dev->setQ(_q, state);
	}

};

struct MovableInitState: public InitialAction {
private:
	MovableFrame *_frame;
	Transform3D<> _t3d;
public:
	MovableInitState(MovableFrame *frame, Transform3D<> t3d) :
			_frame(frame), _t3d(t3d) {
	}

	virtual ~MovableInitState() {
	}

	void setInitialState(rw::kinematics::State& state) {
		_frame->setTransform(_t3d, state);
	}
};

// container for collision setups, filename and scoped name
typedef std::vector<DummyCollisionSetup> ColSetupList;
typedef std::vector<DummyProximitySetup> ProxSetupList;

struct DummySetup {
public:
	Frame *world;
	StateStructure *tree;

	std::map<std::string, Frame*> frameMap;
	std::map<std::string, DummyFrame*> dummyFrameMap;
	std::map<std::string, std::vector<Frame*> > toChildMap;
	std::map<Frame*, RigidObject::Ptr> objectMap;
	std::vector<InitialAction*> actions;
	boost::shared_ptr<DummyWorkcell> dwc;

	ColSetupList colsetups;
	ProxSetupList proxsetups;
	std::map<std::string, Device::Ptr> devMap;

	rw::graphics::SceneDescriptor::Ptr scene;
	std::string wcFilename;
    std::vector<std::string> proxSetupFilenames;
};

void addPropertyToMap(const DummyProperty &dprop, common::PropertyMap& map){
    if(dprop._type=="string"){
        map.add(dprop._name, dprop._desc, dprop._val);
    } else if(dprop._type=="double"){
        
    	try {
    		double val = boost::lexical_cast<double>(dprop._val);
        	map.add(dprop._name, dprop._desc, val);
    	} catch(const std::exception& e) {

    		RW_WARN("Could not parse double property value: " << dprop._name << ". An error occoured:\n " << std::string(e.what()));

    	}
    } else if(dprop._type=="Q"){
        std::stringstream istr(dprop._val);
        std::vector<double> res;
        while (!istr.eof()) {
            double d;
            istr >> d;
            res.push_back(d);
        }
        Q val(res);
        map.add(dprop._name, dprop._desc, val);
    }

}


// the parent frame must exist in tree already
void addToStateStructure(Frame *parent, DummySetup &setup) {
	std::vector<Frame*> children = setup.toChildMap[parent->getName()];
	BOOST_FOREACH(Frame* child, children) {
		DummyFrame *dframe = setup.dummyFrameMap[child->getName()];
		RW_DEBUGS("Adding: " << parent->getName() << "<--" << dframe->getName());
		if (dframe->_isDaf)
			setup.tree->addDAF(child, parent);
		else
			setup.tree->addFrame(child, parent);
		addToStateStructure(child, setup);
	}
}

// the parent to name must exist in tree
void addToStateStructure(const std::string& name, DummySetup &setup) {
	DummyFrame *dframe = setup.dummyFrameMap[name];
	RW_DEBUGS("RefFrame : " << dframe->getRefFrame());
	Frame *parent = setup.frameMap[dframe->getRefFrame()];
	if (parent == NULL)
		RW_THROW("PARENT IS NULL");

	Frame *child = setup.frameMap[dframe->getName()];
	if (dframe->_isDaf)
		setup.tree->addDAF(child, parent);
	else
		setup.tree->addFrame(child, parent);
	addToStateStructure(child, setup);
}

std::string createScopedName(std::string str, std::vector<std::string> scope) {
	std::string tmpstr;
	for (size_t i = 0; i < scope.size(); i++) {
		tmpstr += scope[i] + ".";
	}
	tmpstr += str;
	return tmpstr;
}

typedef std::map<std::string, Frame*> FrameMap;


Frame* addModelToFrame(DummyModel& model, Frame *parent, StateStructure *tree, DummySetup &setup) {
	Frame *modelframe = parent;
	std::vector<std::string> scope = model._scope;

	for (size_t i = 0; i < model._geo.size(); i++) {
		std::ostringstream val;

		switch (model._geo[i]._type) {
		case PolyType:
			if (!StringUtil::isAbsoluteFileName(model._geo[i]._filename + ".tmp")) {
				val << StringUtil::getDirectoryName(model._geo[i]._pos.file);
			}
			val << model._geo[i]._filename;
			break;
		case PlaneType:
			val << "#Plane";
			break;
		case CubeType:
			val << "#Box " << model._geo[i]._x << " " << model._geo[i]._y << " " << model._geo[i]._z;
			break;
		case SphereType:
			val << "#Sphere " << model._geo[i]._radius;
			break;
		case ConeType:
			val << "#Cone " << model._geo[i]._radius << " " << model._geo[i]._z;
			break;
		case CylinderType:
			val << "#Cylinder " << model._geo[i]._radius << " " << model._geo[i]._z << " " << 20;
			break;
		case TubeType:
			// #Tube radius thickness height divisions
			val << "#Tube " << model._geo[i]._radius << " " << model._geo[i]._x << " " << model._geo[i]._z << " " << 20;
			break;
		case CustomType:
			val << "#Custom " << model._geo[i]._filename << " " << model._geo[i]._parameters;
			break;
		default:
			val << "";
			break;
		}

		RigidObject::Ptr object;
		if (model._isDrawable || model._colmodel) {
			if (setup.objectMap.find(modelframe) == setup.objectMap.end())
				setup.objectMap[modelframe] = ownedPtr(new RigidObject(modelframe));
			object = setup.objectMap[modelframe];
		}

		//try {
		RW_DEBUGS("Loading Model....");
		if (model._colmodel && model._isDrawable) {

			// the geom is to be used as both collision geometry and visualization model
			// TODO: this could be optimized, share data and such.
			Model3D::Ptr model3d = Model3DFactory::getModel(val.str(), model._name);
			model3d->setTransform(model._transform);
			model3d->setName(model._name);
            //model->setFrame(modelframe);

			Geometry::Ptr geom = GeometryFactory::load(val.str(), true);
			geom->setName(model._name);
			geom->setTransform(model._transform);
			geom->setFrame(modelframe);

			std::ostringstream filePath;
			if (!StringUtil::isAbsoluteFileName(model._geo[i]._filename + ".tmp")) {
				filePath << StringUtil::getRelativeDirectoryName(model._geo[i]._pos.file,
                                                                 StringUtil::getDirectoryName(setup.wcFilename));
			}
			filePath << model._geo[i]._filename;
            //std::cout << "Relative file path: " << filePath.str() << std::endl;

            // For Polytype CAD models, we want to save the filepath for potential serialization later.
            if(model._geo[i]._type == PolyType)
            {
                model3d->setFilePath(filePath.str());
                geom->setFilePath(filePath.str());
            }

			if (object != NULL) {
				object->addModel(model3d);
				object->addGeometry(geom);
			}

		} else if (model._colmodel) {
			// its only a collision geometry

			Geometry::Ptr geom = GeometryFactory::load(val.str(), true);
			geom->setName(model._name);
			geom->setTransform(model._transform);
			geom->setFrame(modelframe);

            std::ostringstream filePath;
            if (!StringUtil::isAbsoluteFileName(model._geo[i]._filename + ".tmp")) {
                filePath << StringUtil::getRelativeDirectoryName(model._geo[i]._pos.file,
                                                                 StringUtil::getDirectoryName(setup.wcFilename));
            }
            filePath << model._geo[i]._filename;
            //std::cout << "Relative file path: " << filePath.str() << std::endl;

            // For Polytype CAD models, we want to save the filepath for potential serialization later.
            if(model._geo[i]._type == PolyType)
            {
                geom->setFilePath(filePath.str());
            }

			if (object != NULL) {
				object->addGeometry(geom);
			}

		} else if (model._isDrawable) {
			// its only a drawable

			Model3D::Ptr model3d = Model3DFactory::getModel(val.str(), val.str());

			model3d->setName(model._name);
			model3d->setTransform(model._transform);

            std::ostringstream filePath;
            if (!StringUtil::isAbsoluteFileName(model._geo[i]._filename + ".tmp")) {
                filePath << StringUtil::getRelativeDirectoryName(model._geo[i]._pos.file,
                                                                 StringUtil::getDirectoryName(setup.wcFilename));
            }
            filePath << model._geo[i]._filename;
            //std::cout << "Relative file path: " << filePath.str() << std::endl;

            // For Polytype CAD models, we want to save the filepath for potential serialization later.
            if(model._geo[i]._type == PolyType)
            {
                model3d->setFilePath(filePath.str());
            }
            else {
                model3d->setFilePath(val.str());
            }

			if (object != NULL) {
				object->addModel(model3d);
			}

		}
		//} catch (const std::exception& e){
		//}
	}
	return modelframe;
}

void addLimits(std::vector<DummyLimit> &limits, Joint *j) {
	if (limits.size() == 0)
		return;

	std::vector<DummyLimit> posLimits;
	std::vector<DummyLimit> velLimits;
	std::vector<DummyLimit> accLimits;
	Q convFactor(limits.size());
	for (std::size_t i = 0; i < limits.size(); i++) {
		convFactor[i] = 1;
		switch(limits[i]._type) {
		case PosLimitType:
			posLimits.push_back(limits[i]);
			break;
		case VelLimitType:
			velLimits.push_back(limits[i]);
			break;
		case AccLimitType:
			accLimits.push_back(limits[i]);
			break;
		}
	}

	if (dynamic_cast<RevoluteJoint*>(j) != NULL) {
		convFactor[0] = Deg2Rad;
	} else if (dynamic_cast<SphericalJoint*>(j) != NULL) {
		convFactor[0] = Deg2Rad;
		convFactor[1] = Deg2Rad;
		convFactor[2] = Deg2Rad;
	} else if (dynamic_cast<PrismaticSphericalJoint*>(j) != NULL) {
		convFactor[0] = Deg2Rad;
		convFactor[1] = Deg2Rad;
		convFactor[2] = Deg2Rad;
	} else if (dynamic_cast<UniversalJoint*>(j) != NULL) {
		convFactor[0] = Deg2Rad;
		convFactor[1] = Deg2Rad;
	} else if (dynamic_cast<PrismaticUniversalJoint*>(j) != NULL) {
		convFactor[0] = Deg2Rad;
		convFactor[1] = Deg2Rad;
	}

	Q minPos(posLimits.size());
	Q maxPos(posLimits.size());
	Q maxVel(velLimits.size());
	Q maxAcc(accLimits.size());
	for (std::size_t i = 0; i < posLimits.size(); i++) {
		minPos[i] = posLimits[i]._min * convFactor[i];
		maxPos[i] = posLimits[i]._max * convFactor[i];
	}
	for (std::size_t i = 0; i < velLimits.size(); i++) {
		maxVel[i] = velLimits[i]._max * convFactor[i];
	}
	for (std::size_t i = 0; i < accLimits.size(); i++) {
		maxAcc[i] = accLimits[i]._max * convFactor[i];
	}
	if (posLimits.size() > 0)
		j->setBounds(std::pair<Q, Q>(minPos,maxPos));
	if (velLimits.size() > 0)
		j->setMaxVelocity(maxVel);
	if (accLimits.size() > 0)
		j->setMaxAcceleration(maxAcc);
	return;
}

void addLimitsToFrame(std::vector<DummyLimit> &limits, Frame *f) {
	Joint *j = dynamic_cast<Joint*>(f);
	if (j == NULL)
		return;
	addLimits(limits, j);
}

Frame *createFrame(DummyFrame& dframe, DummySetup &setup) {
	Frame *frame = NULL;
	//std::cout << "Depend: " << dframe._isDepend << std::endl;

	if (dframe._isDepend) {
		std::map<std::string, Frame*>::iterator res = setup.frameMap.find(dframe.getDependsOn());
		if (res == setup.frameMap.end()) {
			const std::string dependOn = dframe.getDependsOn().substr(dframe.getScoped("").size());
			std::vector<std::string> scope = dframe._scope;
			while(scope.size() > 0 && res == setup.frameMap.end()) {
				res = setup.frameMap.find(createScopedName(dependOn,scope));
				scope.resize(scope.size()-1);
			}
			if (res == setup.frameMap.end()) {
				RW_WARN("The frame: " << dframe.getName() << " Depends on an unknown frame: " << dframe.getDependsOn());
				return NULL;
			}
		}
		// then the frame depends on another joint
		Joint* owner = dynamic_cast<Joint*>((*res).second);
		if (owner == NULL) {
			RW_THROW("The frame: " << dframe.getName() << " Depends on an frame: " << dframe._dependsOn << " which is not a Joint");
		}

		if (dframe._type == "Revolute") {
			DependentRevoluteJoint* const joint = new DependentRevoluteJoint(dframe.getName(), dframe._transform, owner, dframe._gain, dframe._offset);
			if (dframe._state != ActiveState || !owner->isActive())
				joint->setActive(false);
			frame = joint;
		} else if (dframe._type == "Prismatic") {
			DependentPrismaticJoint* const joint = new DependentPrismaticJoint(dframe.getName(), dframe._transform, owner, dframe._gain, dframe._offset);
			if (dframe._state != ActiveState || !owner->isActive())
				joint->setActive(false);
			frame = joint;
		} else {
			RW_THROW("Error: The type of frame: " << dframe.getName() << " cannot depend on another joint!!");
		}
		//Accessor::frameType().set(*frame, rw::kinematics::FrameType::DependentJoint);
	} else if (dframe._type == "Fixed") {
		frame = new FixedFrame(dframe.getName(), dframe._transform);
		//Accessor::frameType().set(*frame, rw::kinematics::FrameType::FixedFrame);
	} else if (dframe._type == "Movable") {
		MovableFrame *mframe = new MovableFrame(dframe.getName());
		frame = mframe;
		//Accessor::frameType().set(*mframe, rw::kinematics::FrameType::MovableFrame);
		MovableInitState *init = new MovableInitState(mframe, dframe._transform);
		setup.actions.push_back(init);
	} else if (dframe._type == "Prismatic") {
		PrismaticJoint *j = new PrismaticJoint(dframe.getName(), dframe._transform);
		addLimits(dframe._limits, j);
		frame = j;
		//Accessor::frameType().set(*frame, rw::kinematics::FrameType::PrismaticJoint);
		if (dframe._state != ActiveState)
			j->setActive(false);
		//Accessor::activeJoint().set(*frame, true);
		//std::cout << "Prismatic joint!! " << j->getName() << std::endl;
	} else if (dframe._type == "Revolute") {
		RevoluteJoint *j = new RevoluteJoint(dframe.getName(), dframe._transform);
		addLimits(dframe._limits, j);
		frame = j;
		//Accessor::frameType().set(*frame, rw::kinematics::FrameType::RevoluteJoint);

		if (dframe._state != ActiveState)
			j->setActive(false);
		//Accessor::activeJoint().set(*frame, true);
	} else if (dframe._type == "Spherical") {
		SphericalJoint *j = new SphericalJoint(dframe.getName(), dframe._transform);
		addLimits(dframe._limits, j);
		frame = j;

		if (dframe._state != ActiveState)
			j->setActive(false);
	} else if (dframe._type == "PrismaticSpherical") {
		PrismaticSphericalJoint *j = new PrismaticSphericalJoint(dframe.getName(), dframe._transform);
		addLimits(dframe._limits, j);
		frame = j;

		if (dframe._state != ActiveState)
			j->setActive(false);
	} else if (dframe._type == "Universal") {
		UniversalJoint *j = new UniversalJoint(dframe.getName(), dframe._transform);
		addLimits(dframe._limits, j);
		frame = j;

		if (dframe._state != ActiveState)
			j->setActive(false);
	} else if (dframe._type == "PrismaticUniversal") {
		PrismaticUniversalJoint *j = new PrismaticUniversalJoint(dframe.getName(), dframe._transform);
		addLimits(dframe._limits, j);
		frame = j;

		if (dframe._state != ActiveState)
			j->setActive(false);
	} else if (dframe._type == "EndEffector") {
		frame = new FixedFrame(dframe.getName(), dframe._transform);
		//Accessor::frameType().set(*frame, rw::kinematics::FrameType::FixedFrame);
	} else {
		RW_THROW("FRAME is of illegal type!! " << dframe._type);
	}
	// add dhparam as property to the frame if dh params was specified
	if (dframe._hasDHparam) {
		DHParam &param = dframe._dhparam;

		if (param._dhtype == Revolute) {
			if (param._type == "HGP" && param._hgptype == "parallel") {
				rw::models::DHParameterSet dhset(param._alpha, param._a, param._offset, param._b, true);
				DHParameterSet::set(dhset, frame);
			} else {
				rw::models::DHParameterSet dhset(param._alpha, param._a, param._d, param._offset, param._type);
				DHParameterSet::set(dhset, frame);
			}
		} else if (param._dhtype == Prismatic) {
			if (param._type == "HGP" && param._hgptype == "parallel") {
				rw::models::DHParameterSet dhset(param._alpha, param._a, param._beta, param._offset, true);
				DHParameterSet::set(dhset, frame);
			} else {
				rw::models::DHParameterSet dhset(param._alpha, param._a, param._offset, param._theta, param._type);
				DHParameterSet::set(dhset, frame);
			}
		}
	}

	// remember to add the frame to the frame map
	setup.dummyFrameMap[dframe.getName()] = &dframe;
	setup.frameMap[frame->getName()] = frame;
	setup.toChildMap[dframe.getRefFrame()].push_back(frame);
	RW_DEBUGS("Frame created: " << frame->getName() << " --> " << dframe.getRefFrame());
	return frame;
}


void addFrameProps(DummyFrame &dframe, DummySetup &setup) {
	Frame *frame = setup.frameMap[dframe.getName()];
	//std::cout << "Nr of properties in frame: " << dframe._properties.size() << std::endl;
	for (size_t i = 0; i < dframe._properties.size(); i++) {
		const DummyProperty& dprop = dframe._properties[i];
		addPropertyToMap(dprop,  frame->getPropertyMap());
		//frame->getPropertyMap().add(dprop._name, dprop._desc, dprop._val);
	}
	for (size_t i = 0; i < dframe._models.size(); i++) {
		addModelToFrame(dframe._models[i], frame, setup.tree, setup);
	}
}

/*
 void addStateStructure( Frame *frame, Frame *parent, boost::shared_ptr<StateStructure> tree){
 tree->addFrame( frame );
 Frame::iterator iter = frame->getChildren().first;
 for(; iter != frame->getChildren().second ; ++iter) {
 addStateStructure( &(*iter) , tree );
 }
 }
 */
/**
 * @brief adds all device context defined properties to the frame
 */
void addDevicePropsToFrame(DummyDevice &dev, const std::string& name, DummySetup &setup) {
	Frame *frame = setup.frameMap[name];
	// add properties specified in device context
	//std::cout << "Search props: " << name << std::endl;
	std::vector<boost::shared_ptr<rw::common::Property<std::string> > > proplist = dev._propMap[frame->getName()];

	//std::cout << "Nr Props in list: " << proplist.size() << std::endl;
	for (size_t j = 0; j < proplist.size(); j++) {
		frame->getPropertyMap().add(proplist[j]->getIdentifier(), proplist[j]->getDescription(), proplist[j]->getValue());
	}

	// add models specified in device context
	//std::cout << "Search models: " << name << std::endl;
	std::vector<DummyModel> modellist = dev._modelMap[frame->getName()];
	//std::cout << "Nr of Models in list: " << modellist.size() << std::endl;
	for (size_t j = 0; j < modellist.size(); j++) {
		addModelToFrame(modellist[j], frame, setup.tree, setup);
	}

	// add limits to frame
	std::vector<DummyLimit> limits = dev._limitMap[frame->getName()];
	//std::cout << " nr of limits: " << limits.size() << std::endl;
	addLimitsToFrame(limits, frame);
}

Device::Ptr createDevice(DummyDevice &dev, DummySetup &setup) {
	Device::Ptr model = NULL;
	if (dev._type == SerialType) {
		std::vector<Frame*> chain;
		// add the rest of the chain
		BOOST_FOREACH(DummyFrame& dframe, dev._frames) {
			chain.push_back(createFrame(dframe, setup));
		}
		// next add the device and model properties to the frames
		addToStateStructure(chain[0]->getName(), setup);
		// lastly add any props
		BOOST_FOREACH(DummyFrame& dframe, dev._frames) {
			addFrameProps(dframe, setup);
			addDevicePropsToFrame(dev, dframe.getName(), setup);
		}
		//State state( tree );
		State state = setup.tree->getDefaultState();
		model = ownedPtr(new SerialDevice(chain.front(), chain.back(), dev.getName(), state));

#ifdef RW_BUILD_CALIBRATION
		/*
		if (dev._calibration.size() > 0) {
			// get filename
			DummyCalibration dummyCalibration = dev._calibration.front();
			std::string filename = StringUtil::getDirectoryName(dummyCalibration._pos.file) + "/" + dummyCalibration._filename;

			// load and apply calibration
			rwlibs::calibration::SerialDeviceCalibration::Ptr calibration = rwlibs::calibration::XmlCalibrationLoader::load(setup.tree,
					model.cast<SerialDevice>(), filename);
			rwlibs::calibration::SerialDeviceCalibration::set(calibration, model.cast<SerialDevice>());
			calibration->apply();
		}
		*/
#endif

		//std::cout << "serial device created!!" << std::endl;
	} else if (dev._type == ParallelType) {
		// a parallel device is composed of a number of serial chains
		std::vector<std::vector<Frame*> > chains;
		std::map<std::string, std::size_t> nameToChainIndex;
		std::vector<Frame*> chain;
		std::map<std::string, Frame*> addFramesMap;
		Frame *parent = createFrame(dev._frames[0], setup); //base
		RW_ASSERT(parent);
		chain.push_back(parent);
		addFramesMap[parent->getName()] = parent;
		std::string chainName;
		for (size_t i = 1; i < dev._frames.size(); i++) {
			Frame *frame = NULL;
			bool newLeg;
			if (dev._frames[i].getRefFrame() == dev._frames[i - 1].getName()) {
				newLeg = false;
				// Start new leg anyway if other frames also refer to the same reference frame
				for (std::size_t j = i+1; j < dev._frames.size() && !newLeg; j++) {
					if (i >= 2 && dev._frames[j].getRefFrame() == dev._frames[i - 1].getName()) {
						newLeg = true;
					}
				}
				// Start new leg anyway if scope changes
				if (!chainName.empty()) {
					for (std::size_t j = i+1; j < dev._frames.size() && !newLeg; j++) {
						if (dev._frames[j].getRefFrame() != dev._frames[j - 1].getName())
							break;
						if (dev._frames[j]._scope.back() == chainName || dev._frames[j]._scope.size() <= 1)
							break;
						newLeg = true;
					}
				}
			} else {
				newLeg = true;
			}
			if (!newLeg) {
				// the last frame was parent frame
				frame = createFrame(dev._frames[i], setup);
				if (dev._frames[i]._scope.back() != dev._name)
					chainName = dev._frames[i]._scope.back();
			} else {
				// a new serial leg has started, find the parent frame
				nameToChainIndex[chainName] = chains.size();
				chainName = "";
				chains.push_back(chain);
				parent = NULL;
				std::map<std::string, Frame*>::iterator res = addFramesMap.find(dev._frames[i].getRefFrame());

				if (res == addFramesMap.end()) {
					RW_WARN(
							"Error: the frame \"" << dev._frames[i].getName() << "\" references to a non existing or illegal frame!!" << dev._frames[i].getRefFrame());
					RW_ASSERT(false);
				} else {
					parent = (*res).second;
					frame = createFrame(dev._frames[i], setup);
					chain.clear();
					chain.push_back(parent);
				}
			}
			if (frame == NULL)
				RW_THROW("Could not create ParallelDevice! A frame could not be created.");
			chain.push_back(frame);
			//tree->addFrame(frame, parent);
			addFramesMap[frame->getName()] = frame;
			parent = frame;
		}
		//std::cout << "Remember to push back the last chain!!" << std::endl;
		nameToChainIndex[chainName] = chains.size();
		chains.push_back(chain);
		// Add frames to tree
		addToStateStructure(chains[0][0]->getName(), setup);
		BOOST_FOREACH(DummyFrame& dframe, dev._frames) {
			// Add properties defined in device context
			addFrameProps(dframe, setup);
			addDevicePropsToFrame(dev, dframe.getName(), setup);
		}
		// Create the parallel legs
		std::vector<ParallelLeg*> legs;
		std::vector<Joint*> joints;
		//tree->addFrame(*(chains[0])[0]);
		for (size_t i = 0; i < chains.size(); i++) {
			//std::cout << "chain nr: " << i << std::endl;
			if (dev._junctions.size() == 0)
				legs.push_back(new ParallelLeg(chains[i]));
			for (std::size_t j = 0; j < chains[i].size(); j++) {
				if (Joint* const joint = dynamic_cast<Joint*>(chains[i][j]))
					joints.push_back(joint);
			}
		}
		// And last create ParallelDevice
		//State state( tree );
		State state = setup.tree->getDefaultState();
<<<<<<< HEAD
		model = ownedPtr(new ParallelDevice(legs, dev.getName(), state));
		//std::cout << "parallel device created!!" << std::endl;
=======
		std::vector<ParallelDevice::Legs> junctions;
		for (std::size_t i = 0; i < dev._junctions.size(); i++) {
			ParallelDevice::Legs junctionChains;
			for (std::size_t j = 0; j < dev._junctions[i].chains.size(); j++) {
				const std::vector<std::string> split = StringUtil::words(dev._junctions[i].chains[j]);
				std::vector<Frame*> totalChain;
				for (std::size_t k = 0; k < split.size(); k++) {
					const std::map<std::string, std::size_t>::const_iterator legIndex = nameToChainIndex.find(split[k]);
					if (legIndex == nameToChainIndex.end())
						RW_THROW("Could not find SerialChain with the name " << split[k] << " when creating junction.");
					totalChain.insert(totalChain.end(),chains[legIndex->second].begin(),chains[legIndex->second].end());
				}
				junctionChains.push_back(new ParallelLeg(totalChain));
			}
			junctions.push_back(junctionChains);
		}
		if (junctions.size() == 0) {
			model = ownedPtr(new ParallelDevice(legs, dev.getName(), state));
		} else {
			model = ownedPtr(new ParallelDevice(dev.getName(), junctions[0][0]->getBase(), junctions[0][0]->getEnd(), joints, state, junctions));
		}
>>>>>>> 1de7ab31
	} else if (dev._type == TreeType) {
		RW_ASSERT( dev._frames.size()!=0);
		//std::cout << "TreeDevice not supported yet" << std::endl;
		FrameMap frameMap;
		std::vector<Frame*> endEffectors;
		Frame *base = createFrame(dev._frames[0], setup); //base
		frameMap[base->getName()] = base;
		Frame *child = base;
		Frame *parent = base;
		std::string parentname = dev._frames[0].getRefFrame();

		//std::string parentName = child
		for (size_t i = 1; i < dev._frames.size(); i++) {
			DummyFrame &frame = dev._frames[i];
			FrameMap::iterator res = frameMap.find(frame.getRefFrame());
			if (res == frameMap.end()) {
				RW_THROW("Error: the frame \"" << frame.getName() << "\" references to a non existing or illegal frame!!" << dev._frames[i].getRefFrame());
			}
			child = createFrame(frame, setup);
			frameMap[child->getName()] = child;
			//tree->addFrame(child, res->second);

			//std::cout << "Type: " << frame._type << std::endl;
			if (setup.toChildMap[parentname].empty()) {
				endEffectors.push_back(parent);
			}

			if (dev._frames[i]._type == "EndEffector") {
				endEffectors.push_back(child);
			}
			parent = child;
			parentname = frame.getRefFrame();
		}
		//std::cout << "NR OF END EFFECTORS! "<< endEffectors.size() << std::endl;
		if (endEffectors.size() == 0)
			endEffectors.push_back(child);

		addToStateStructure(base->getName(), setup);
		BOOST_FOREACH(DummyFrame& dframe, dev._frames) {
			// Add properties defined in device context
			RW_DEBUGS("Add props to : " << dframe.getName());
			addFrameProps(dframe, setup);
			addDevicePropsToFrame(dev, dframe.getName(), setup);
		}
		// And last create TreeDevice
		State state = setup.tree->getDefaultState();
		model = ownedPtr(new TreeDevice(base, endEffectors, dev.getName(), state));
		//std::cout << "TreeDevice created!!" << std::endl;
	} else if (dev._type == MobileType) {
		std::string tmpstr = createScopedName(dev._name, dev._scope) + "." + dev._basename;
		MovableFrame *base = new MovableFrame(tmpstr);
		setup.tree->addDAF(base, setup.tree->getRoot());
		MovableFrame *mframe = base;
		//Accessor::frameType().set(*mframe, rw::kinematics::FrameType::MovableFrame);
		MovableInitState *init = new MovableInitState(mframe, Transform3D<>::identity());
		setup.actions.push_back(init);
		setup.frameMap[tmpstr] = base;

		Transform3D<> t3d = Transform3D<>::identity();
		t3d.R() = RPY<>(0, 0, Pi / 2).toRotation3D();
		t3d.P()[1] = dev._axelwidth / 2;
		tmpstr = createScopedName(dev._name, dev._scope) + "." + dev._leftname;
		RevoluteJoint *left = new RevoluteJoint(tmpstr, t3d);
		setup.tree->addFrame(left, base);
		setup.frameMap[tmpstr] = left;

		t3d.P()[1] = -dev._axelwidth / 2;
		tmpstr = createScopedName(dev._name, dev._scope) + "." + dev._rightname;
		RevoluteJoint *right = new RevoluteJoint(tmpstr, t3d);
		setup.tree->addFrame(right, base);
		setup.frameMap[tmpstr] = right;

		// add properties, col models, drawables to frames
		addDevicePropsToFrame(dev, base->getName(), setup);
		addDevicePropsToFrame(dev, left->getName(), setup);
		addDevicePropsToFrame(dev, right->getName(), setup);

		//std::cout << "Nr of frames in device: " << dev._frames.size() << std::endl;
		BOOST_FOREACH(DummyFrame& dframe,dev._frames) {
			std::string pname = dframe.getRefFrame();

			std::map<std::string, Frame*>::iterator res = setup.frameMap.find(pname);
			if (res == setup.frameMap.end()) {
				RW_THROW("Error: parent " << pname << " not found");
			}
			//std::cout << "Parent is: " << res->second->getName() << std::endl;
			createFrame(dframe, setup);
		}
		addToStateStructure(base, setup);
		addToStateStructure(left, setup);
		addToStateStructure(right, setup);

		BOOST_FOREACH(DummyFrame& dframe,dev._frames) {
			// Add properties defined in device context
			addFrameProps(dframe, setup);
			addDevicePropsToFrame(dev, dframe.getName(), setup);
		}

		State state = setup.tree->getDefaultState();
		model = ownedPtr(new MobileDevice(base, left, right, state, dev.getName()));
	} else if (dev._type == CompositeType) {
		RW_THROW("CompositeDevice not supported yet");
	} else {
		RW_THROW("Error: Unknown device type!!");
	}

	setup.devMap[dev.getName()] = model;
	// copy all collision setups from device to global collision setup container
	ColSetupList::iterator colsetup = dev._colsetups.begin();
	for (; colsetup != dev._colsetups.end(); ++colsetup) {
		//std::cout << "Colsetup: " << (*colsetup)._filename << std::endl;
		setup.colsetups.push_back(*colsetup);
	}

	// copy all collision setups from device to global collision setup container
	ProxSetupList::iterator proxsetup = dev._proxsetups.begin();
	for (; proxsetup != dev._proxsetups.end(); ++proxsetup) {
		//std::cout << "Colsetup: " << (*colsetup)._filename << std::endl;
		setup.proxsetups.push_back(*proxsetup);
	}

	// add all device properties to device propertymap
	//std::map<std::string, std::vector<DummyProperty> > proplist = dev._propertyMap;
	typedef std::pair<std::string, std::vector<DummyProperty> > DPropValType;
	BOOST_FOREACH( DPropValType val, dev._propertyMap){
		//std::string name = val.first;
		BOOST_FOREACH( DummyProperty dprop, val.second ) {
		    addPropertyToMap(dprop,  model->getPropertyMap());
			//model->getPropertyMap().add(dprop._name, dprop._desc, dprop._val);
		}
	}

	// add all configurations, add home configs to default state
	BOOST_FOREACH(QConfig& config, dev._qconfig) {
		if (config.name == "Home") {
			rw::math::Q q(config.q.size());
			for (size_t i = 0; i < q.size(); i++)
				q[i] = config.q[i];
			DeviceInitState *initDevState = new DeviceInitState(q, model);
			setup.actions.push_back(initDevState);
		}
		model->getBase()->getPropertyMap().add<Q>(config.name, "", Q(config.q.size(), &config.q[0]));
		model->getPropertyMap().add<Q>(config.name, "", Q(config.q.size(), &config.q[0]));
	}

	return model;
}

CollisionSetup defaultCollisionSetup(const WorkCell& workcell) {
	// We build a list of frames
	std::list<Frame*> frameList;
	std::stack<Frame*> frameStack;
	frameStack.push(workcell.getWorldFrame());
	while (0 != frameStack.size()) {
		Frame* frame = frameStack.top();
		frameStack.pop();

		for (Frame::iterator it = frame->getChildren().first; it != frame->getChildren().second; ++it) {
			frameStack.push(&*it);
			frameList.push_back(&*it);
		}
	}

	// Add frames to exclude list
	std::vector<std::pair<std::string, std::string> > excludeList;
	std::list<Frame*>::reverse_iterator rit;
	std::list<Frame*>::iterator it;
	for (rit = frameList.rbegin(); rit != frameList.rend(); rit++) {

		for (it = frameList.begin(); (*it) != (*rit); it++) {

			// Do not check a child against a parent geometry
			Frame* parent1 = (*it)->getParent(); // Link N
			Frame* parent2 = (*rit)->getParent(); // Link N+1

			if (parent1 && parent2 && parent2->getParent() != NULL) {
				if (parent2->getParent() == parent1) {
					excludeList.push_back(std::make_pair((*rit)->getName(), (*it)->getName()));
				}
			}

			// Do not check a child agains its parent
			if ((*it)->getParent() == (*rit) || (*rit)->getParent() == (*it)) {
				excludeList.push_back(std::make_pair((*rit)->getName(), (*it)->getName()));
			}
		}
	}
	return CollisionSetup(excludeList);
}
}

rw::models::WorkCell::Ptr XMLRWLoader::loadWorkCell(const std::string& fname) {
	try {
		std::string filename = IOUtil::getAbsoluteFileName(fname);

		RW_DEBUGS(" ******* Loading workcell from \"" << filename << "\" ");

		// container for actions to execute when all frames and devices has been loaded
		DummySetup setup;
		setup.scene = ownedPtr(new SceneDescriptor());

		// To be used for potential serialization
		setup.wcFilename = filename;

		// Start parsing workcell
		//boost::shared_ptr<DummyWorkcell> workcell = XMLRWParser::parseWorkcell(filename);
		setup.dwc = XMLRWParser::parseWorkcell(filename);

		// do sanity check on the workcell,
		// 1. check that all parent frames are valid frames
		std::map<std::string, DummyFrame*> strToFrame;
		BOOST_FOREACH(DummyFrame &df, setup.dwc->_framelist) {
			strToFrame[df.getName()] = &df;
		}
		BOOST_FOREACH(DummyDevice &dd, setup.dwc->_devlist) {
			BOOST_FOREACH(DummyFrame &df, dd._frames) {
				strToFrame[df.getName()] = &df;
			}
		}

		BOOST_FOREACH(DummyFrame &df, setup.dwc->_framelist) {
			if (strToFrame.find(df.getRefFrame()) == strToFrame.end()) {
				if (df.getRefFrame() != "WORLD")
					RW_THROW( "Frame " << df.getName() << " refers to a frame \"" << df.getRefFrame() << "\" which has not been declared!");
			}
		}

		// Now build a workcell from the parsed results
		setup.tree = new StateStructure();
		setup.world = setup.tree->getRoot();
		setup.frameMap[setup.world->getName()] = setup.world;

		// Create WorkCell
		WorkCell::Ptr wc = ownedPtr(new WorkCell(ownedPtr(setup.tree), setup.dwc->_name, fname));
		wc->setSceneDescriptor(setup.scene);
		//if(setup.scene)
		//    setup.scene->setWorkCell(wc);

		// first create all frames defined in the workcell
		for (size_t i = 0; i < setup.dwc->_framelist.size(); i++) {
			createFrame(setup.dwc->_framelist[i], setup);
		}

		// next add the frames to the StateStructure, starting with world
		addToStateStructure(setup.world, setup);

		// and lastly all properties can be added
		for (size_t i = 0; i < setup.dwc->_framelist.size(); i++) {
			addFrameProps(setup.dwc->_framelist[i], setup);
		}

		// Now create all devices
		for (size_t i = 0; i < setup.dwc->_devlist.size(); i++) {
			createDevice(setup.dwc->_devlist[i], setup);
		}

		// remember to add all models defined in the workcell to the frames
		for (size_t i = 0; i < setup.dwc->_models.size(); i++) {
			std::map<std::string, Frame*>::iterator parent = setup.frameMap.find(setup.dwc->_models[i]._refframe);
			if (parent == setup.frameMap.end()) {
				RW_THROW("Model \"" << setup.dwc->_models[i]._name << "\" "
				"will not be loaded since it refers to an non existing frame!!");
			}
			addModelToFrame(setup.dwc->_models[i], (*parent).second, setup.tree, setup);
		}
		State defaultState = setup.tree->getDefaultState();

		// now add any daf frames to their respectfull parent frames
		for (size_t i = 0; i < setup.dwc->_framelist.size(); i++) {
			DummyFrame &dframe = setup.dwc->_framelist[i];
			if (!dframe._isDaf)
				continue;
			std::map<std::string, Frame*>::iterator parent = setup.frameMap.find(dframe.getRefFrame());
			if (parent == setup.frameMap.end()) {
				RW_THROW(
						"Frame \"" << dframe.getName() << "\" " << "will not be loaded since it refers to an non existing frame!!" << " refframe: \"" << dframe.getRefFrame()<< "\"");
			}
			Frame *frame = setup.frameMap[dframe.getName()];
			frame->attachTo((*parent).second, defaultState);
		}

		// and then add devices to their respectfull parent frames
		/*    for(size_t i=0; i<setup.dwc->_devlist.size(); i++){
		 std::map<std::string, Frame*>::iterator parent =
		 frameMap.find( workcell->_devlist[i].getRefFrame() );
		 if( parent == frameMap.end() ){
		 std::cout << "Warning: Device \"" << workcell->_devlist[i].getName() << "\" "
		 "will not be loaded since it refers to an non existing frame!!" << std::endl;
		 continue;
		 }
		 std::map<std::string, Device*>::iterator dev =
		 devMap.find( workcell->_devlist[i].getName() );
		 //tree->setDafParent( *((*dev).second->getBase()), *(*parent).second );
		 (*dev).second->getBase()->attachTo((*parent).second, defaultState);
		 }
		 */

		// add collision models from workcell
		for (size_t i = 0; i < setup.dwc->_colmodels.size(); i++) {
			setup.colsetups.push_back(setup.dwc->_colmodels[i]);
		}

		// add collision models from workcell
		for (size_t i = 0; i < setup.dwc->_proxmodels.size(); i++) {
			setup.proxsetups.push_back(setup.dwc->_proxmodels[i]);
		}

		if (setup.dwc->_calibration.size() > 0) {
			wc->setCalibrationFilename(setup.dwc->_calibration.front()._filename);
		}

		// now initialize state with init actions and remember to add all devices
		//State state( tree );
		//State state = tree->getDefaultState();

		// now initialize state with initial actions
		std::vector<InitialAction*>::iterator action = setup.actions.begin();
		for (; action != setup.actions.end(); ++action) {
			(*action)->setInitialState(defaultState);
			delete (*action);
		}

		setup.tree->setDefaultState(defaultState);

		// add devices to workcell
		{
			std::map<std::string, Device::Ptr>::iterator first = setup.devMap.begin();
			for (; first != setup.devMap.end(); ++first) {
				wc->addDevice((*first).second);
			}
		}

		// add all objects to scene
		{
			std::map<Frame*, RigidObject::Ptr>::iterator first = setup.objectMap.begin();
			for (; first != setup.objectMap.end(); ++first) {
				wc->add((*first).second);
			}
		}

		// add collision setup from files
		CollisionSetup collisionSetup;
		ColSetupList::iterator colsetupIter = setup.colsetups.begin();
		for (; colsetupIter != setup.colsetups.end(); ++colsetupIter) {
			std::string prefix = createScopedName("", (*colsetupIter)._scope);
			std::string filename = StringUtil::getDirectoryName((*colsetupIter)._pos.file);
			filename += "/" + (*colsetupIter)._filename;
			CollisionSetup s = CollisionSetupLoader::load(prefix, filename);
			collisionSetup.merge(s);
		}

		// in case no collisionsetup info or proximitysetup info is supplied
		if (setup.colsetups.size() == 0 && setup.proxsetups.size() == 0) {
			collisionSetup = defaultCollisionSetup(*wc);
		}

		CollisionSetup::set(collisionSetup, wc);

		// add proximity setup from files
		ProximitySetup proximitySetup;

		//Merge in old collision setups
		proximitySetup.merge(ProximitySetup(collisionSetup), "");

        std::string proxSetupFilepath;
        std::string proxSetupFilename;
        std::string proxSetupFilepathWithName;

        ProxSetupList::iterator proxsetupIter = setup.proxsetups.begin();
		for (; proxsetupIter != setup.proxsetups.end(); ++proxsetupIter) {
			std::string prefix = createScopedName("", (*proxsetupIter)._scope);
			std::string filename = StringUtil::getDirectoryName((*proxsetupIter)._pos.file);
			filename += "/" + (*proxsetupIter)._filename;
			//std::cout << "Colsetup prefix: " << prefix << std::endl;
			//std::cout << "Colsetup file  : " << filename << std::endl;

			ProximitySetup s = XMLProximitySetupLoader::load(filename);
			proximitySetup.merge(s, prefix);
		}

        if(!setup.proxsetups.empty()) {
            auto it = std::prev(setup.proxsetups.end());
            proxSetupFilepath = (*it)._pos.file;
            proxSetupFilename = (*it)._filename;
            proxSetupFilepathWithName = StringUtil::getDirectoryName((*it)._pos.file) + proxSetupFilename;
        }

        std::ostringstream relProxSetupFilePath;
        relProxSetupFilePath << StringUtil::getRelativeDirectoryName(proxSetupFilepath,
                                                         StringUtil::getDirectoryName(setup.wcFilename));

        relProxSetupFilePath << proxSetupFilename;
        //std::cout << "Relative proximity file path: " << relProxSetupFilePath.str() << std::endl;

		// in case no collisionsetup info is supplied we use the collisionSetup
		//if( setup.proxsetups.size()==0 ){
		//    proximitySetup = ProximitySetup(collisionSetup);
		//}

		ProximitySetup::set(proximitySetup, wc);

		BOOST_FOREACH( DummyProperty dprop, setup.dwc->_properties ) {
			//wc->getPropertyMap().add(dprop._name, dprop._desc, dprop._val);
			addPropertyToMap( dprop, wc->getPropertyMap() );
		}

		// make sure to add the name of the workcell file to the workcell propertymap
		wc->getPropertyMap().set<std::string>("WorkCellFileName", filename);

        // save
        wc->getPropertyMap().addForce("ProximitySetupFilePath", "Main proximity filepath", proxSetupFilepathWithName);
        wc->getPropertyMap().addForce("ProximitySetupRelFilePath", "Main proximity rel. filepath", relProxSetupFilePath.str());


        return wc;
	} catch (const std::exception& e) {
		RW_THROW("Could not load WorkCell: " << fname << ". An error occoured:\n " << std::string(e.what()));
	}
	return NULL;
}

rw::models::WorkCell::Ptr XMLRWLoader::load(const std::string& filename) {
	XMLRWLoader loader;
	return loader.loadWorkCell(filename);
}

std::string XMLRWLoader::getWorkCellFileNameId() {
	static const std::string id_wc = "WorkCellFileName";
	return id_wc;
}<|MERGE_RESOLUTION|>--- conflicted
+++ resolved
@@ -751,10 +751,6 @@
 		// And last create ParallelDevice
 		//State state( tree );
 		State state = setup.tree->getDefaultState();
-<<<<<<< HEAD
-		model = ownedPtr(new ParallelDevice(legs, dev.getName(), state));
-		//std::cout << "parallel device created!!" << std::endl;
-=======
 		std::vector<ParallelDevice::Legs> junctions;
 		for (std::size_t i = 0; i < dev._junctions.size(); i++) {
 			ParallelDevice::Legs junctionChains;
@@ -776,7 +772,6 @@
 		} else {
 			model = ownedPtr(new ParallelDevice(dev.getName(), junctions[0][0]->getBase(), junctions[0][0]->getEnd(), joints, state, junctions));
 		}
->>>>>>> 1de7ab31
 	} else if (dev._type == TreeType) {
 		RW_ASSERT( dev._frames.size()!=0);
 		//std::cout << "TreeDevice not supported yet" << std::endl;
